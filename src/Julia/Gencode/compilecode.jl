--- conflicted
+++ resolved
@@ -63,18 +63,16 @@
 end
 
 if length(gpucompiler)>0
-<<<<<<< HEAD
-    compilerstr[3] = gpucompiler * " -D _FORCE_INLINES -O3 -c -fPIC gpuApp.cu";
     if (length(enzyme))>0
+        compilerstr[3] = gpucompiler * " -D _FORCE_INLINES -O3 -c -fPIC gpuApp.cu";
         compilerstr[3] = compilerstr[3] * " -D _ENZYME -std=c++11 -stdlib=libc++ -Xclang -load -Xclang " * coredir * enzyme;
+    else
+        compilerstr[3] = gpucompiler * " -D_FORCE_INLINES -O3 -c --compiler-options '-fPIC' gpuApp.cu";
     end
-    compilerstr[3] = compilerstr[3] * " --cuda-gpu-arch=sm_60 -lcudart -L/usr/local/cuda-9.0/lib64 -stdlib=libc++ -std=c++11 --cuda-path=/usr/local/cuda-9.0/"
-=======
-    compilerstr[3] = gpucompiler * " -D_FORCE_INLINES -O3 -c --compiler-options '-fPIC' gpuApp.cu";
+    # compilerstr[3] = compilerstr[3] * " --cuda-gpu-arch=sm_60 -lcudart -L/usr/local/cuda-9.0/lib64 -stdlib=libc++ -std=c++11 --cuda-path=/usr/local/cuda-9.0/"
     if length(gpuappflags) > 0
         compilerstr[3] = compilerstr[3] * " " * gpuappflags
     end
->>>>>>> 831e34d8
     compilerstr[4] = "ar -rvs gpuApp.a gpuApp.o";
 else
     compilerstr[3] = "";
