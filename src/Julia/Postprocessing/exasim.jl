--- conflicted
+++ resolved
@@ -5,10 +5,6 @@
 else
     nmodels = 1;   
 end
-<<<<<<< HEAD
-=======
-
->>>>>>> 831e34d8
 res = []
 if nmodels==1
     # search compilers and set options
@@ -33,11 +29,7 @@
 
     # get solution from output files in dataout folder
     sol = Postprocessing.fetchsolution(pde,master,dmd,"dataout");
-<<<<<<< HEAD
-    if pde.saveResNorm==1
-=======
     if pde.saveResNorm == 1
->>>>>>> 831e34d8
         fn = "dataout/out_residualnorms0.bin";
         res = reinterpret(Float64,read(fn));        
         ne = Int64(round(length(res)/4));
