function  exasim(pde,mesh)

if isa(pde, Array)
    nmodels = length(pde);      
else
    nmodels = 1;   
end

<<<<<<< HEAD
res = [];    
=======
res = []
>>>>>>> 2617da05
if nmodels==1
    # search compilers and set options
    pde = Gencode.setcompilers(pde);

    # generate input files and store them in datain folder
    pde, mesh, master, dmd = Preprocessing.preprocessing(pde,mesh);

    # generate source codes and store them in app folder
    Gencode.gencode(pde);

    if pde.usecmake==1    
        runstr = Main.cmakecompile(pde, nmodels); # use cmake to compile source codes 
        compilerstr = "";    
    else
        # compile source codes to build an executable file and store it in app folder
        compilerstr = Gencode.compilecode(pde);

        # run executable file to compute solution and store it in dataout folder
        runstr = Gencode.runcode(pde, nmodels);
    end

    # get solution from output files in dataout folder
    sol = Postprocessing.fetchsolution(pde,master,dmd,"dataout");
    if pde.saveResNorm == 1
        fn = "dataout/out_residualnorms0.bin";
        res = reinterpret(Float64,read(fn));        
        ne = Int64(round(length(res)/4));
        res = reshape(res,(4,ne));                
        res = res';
    end    
else
    master = Array{Any, 1}(undef, nmodels);
    dmd = Array{Any, 1}(undef, nmodels);
    sol = Array{Any, 1}(undef, nmodels);
    res = Array{Any, 1}(undef, nmodels);

    # preprocess and generate code for all PDE models
    for m = 1:nmodels    
        pde[m],mesh[m],master[m],dmd[m] = generatecode(pde[m],mesh[m]);
    end        
    gencodeall(nmodels);

    if pde.usecmake==1    
        runstr = Main.cmakecompile(pde[1], nmodels); # use cmake to compile source codes 
        compilerstr = "";    
    else
        # # compile source codes to build an executable file and store it in app folder
        compilerstr = compilecode(pde[1]);

        # run executable file to compute solution and store it in dataout folder
        runstr = runcode(pde[1],nmodels);
    end

    # get solution from output files in dataout folder
    for m = 1:nmodels        
        sol[m] = fetchsolution(pde[m], master[m], dmd[m], "dataout" * string(m));

        if pde[m].saveResNorm
            fn = "dataout/out_residualnorms" * string(m-1) * ".bin";
            tm = reinterpret(Float64,read(fn));        
            ne = Int64(round(length(tm)/4));
            tm = reshape(tm,(4,ne));                
            res[m] = tm';
        end    
    end    
end

return sol,pde,mesh,master,dmd,compilerstr,runstr,res

end
<|MERGE_RESOLUTION|>--- conflicted
+++ resolved
@@ -6,11 +6,7 @@
     nmodels = 1;   
 end
 
-<<<<<<< HEAD
-res = [];    
-=======
 res = []
->>>>>>> 2617da05
 if nmodels==1
     # search compilers and set options
     pde = Gencode.setcompilers(pde);
