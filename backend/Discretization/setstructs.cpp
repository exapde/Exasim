--- conflicted
+++ resolved
@@ -249,14 +249,11 @@
     TemplateMalloc(&res.Rq, 2*npe*ncu*nd*ne, backend);   
     TemplateMalloc(&res.Ru, npe*ncu*ne, backend);
     TemplateMalloc(&res.Rh, max(npf*max(ncu,ncq)*nf, npf*nfe*ncu*ne), backend);
-<<<<<<< HEAD
     TemplateMalloc(&res.dudgt, npe*ncu*ne, backend);
-=======
     res.szRq = 2*npe*ncu*nd*ne;
     res.szRu = npe*ncu*ne;
     res.szRh = max(npf*max(ncu,ncq)*nf, npf*nfe*ncu*ne);
     
->>>>>>> de431172
 #ifdef HAVE_ENZYME
     TemplateMalloc(&res.dRq, 2*npe*ncu*nd*ne, backend);   
     TemplateMalloc(&res.dRu, npe*ncu*ne, backend);
@@ -513,13 +510,9 @@
     
     // allocate memory for uh
     sol.uh = (dstype*) malloc (sizeof (dstype)*common.npf*common.ncu*common.nf);
-<<<<<<< HEAD
     sol.uh0 = (dstype*) malloc (sizeof (dstype)*common.npf*common.ncu*common.nf);
-
-=======
     sol.szuh = common.npf*common.ncu*common.nf;
     
->>>>>>> de431172
     #ifdef HAVE_ENZYME
         sol.duh = (dstype*) malloc (sizeof (dstype)*common.npf*common.ncu*common.nf);
     #endif
