void KokkosVisScalars(dstype* f, const dstype* xdg, const dstype* udg, const dstype* odg, const dstype* wdg,
                 const dstype* uinf, const dstype* param, const dstype time, const int modelnumber, const int ng, const int nc,
                 const int ncu, const int nd, const int ncx, const int nco, const int ncw)
{
<<<<<<< HEAD

  Kokkos::parallel_for("VisScalars", N, KOKKOS_LAMBDA(const size_t i) {
    dstype uq0 = uq[0*N+i];
    dstype uq1 = uq[1*N+i];
    dstype uq2 = uq[2*N+i];


    f[0 * N + i] = uq0;
    f[1 * N + i] = uq1 + uq2;
  });
}
=======
}
>>>>>>> 5b02bfb9
<|MERGE_RESOLUTION|>--- conflicted
+++ resolved
@@ -2,18 +2,4 @@
                  const dstype* uinf, const dstype* param, const dstype time, const int modelnumber, const int ng, const int nc,
                  const int ncu, const int nd, const int ncx, const int nco, const int ncw)
 {
-<<<<<<< HEAD
-
-  Kokkos::parallel_for("VisScalars", N, KOKKOS_LAMBDA(const size_t i) {
-    dstype uq0 = uq[0*N+i];
-    dstype uq1 = uq[1*N+i];
-    dstype uq2 = uq[2*N+i];
-
-
-    f[0 * N + i] = uq0;
-    f[1 * N + i] = uq1 + uq2;
-  });
-}
-=======
-}
->>>>>>> 5b02bfb9
+}