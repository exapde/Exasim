--- conflicted
+++ resolved
@@ -4,13 +4,6 @@
   Kokkos::parallel_for("Flux", N, KOKKOS_LAMBDA(const size_t i) {
     dstype uq1 = uq[1*N+i];
     dstype uq2 = uq[2*N+i];
-<<<<<<< HEAD
-    dstype mu0 = mu[0];
-
-
-    f[0 * N + i] = uq1*mu0;
-    f[1 * N + i] = uq2*mu0;
-=======
     dstype uq3 = uq[3*N+i];
     dstype uq4 = uq[4*N+i];
     dstype uq5 = uq[5*N+i];
@@ -59,6 +52,5 @@
     f[5 * N + i] = x19;
     f[6 * N + i] = x25 + x5 + x1*x6;
     f[7 * N + i] = uq2*x24 + x10*x18 + x23*(x22*(uq11 - uq0*(x21*x17 + x8*x20) - x4*uq8) - x5*uq8) + x7*x25;
->>>>>>> 5b02bfb9
   });
 }
