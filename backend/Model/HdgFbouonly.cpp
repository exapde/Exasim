--- conflicted
+++ resolved
@@ -2,13 +2,6 @@
 {
 
   Kokkos::parallel_for("FbouHdg", N, KOKKOS_LAMBDA(const size_t i) {
-<<<<<<< HEAD
-    dstype uhat0 = uhat[0*N+i];
-    dstype tau0 = tau[0];
-
-
-    f[0 * N + i] = -tau0*uhat0;
-=======
     dstype uq0 = uq[0*N+i];
     dstype uq1 = uq[1*N+i];
     dstype uq2 = uq[2*N+i];
@@ -159,7 +152,6 @@
     f[1 * N + i] = -uhat1 + 0.5*(mu5 + uq1 + x0*(x57*x30 + x62*x29 + x63*x37 + x64*x33) + x38*(x67 + x62*x40 + x63*x42 + x64*x41) + x49*(x62*x50 + x63*x53 - x64*x52) + (x60*x65 + x62*x47 + x63*x48 + x64*x46)*x43);
     f[2 * N + i] = -uhat2 + 0.5*(mu6 + uq2 + x0*(x67 + x69*x29 + x70*x33 + x71*x37) + x38*(n0*x66 + x69*x40 + x70*x41 + x71*x42) + x43*(-x65 + x69*x47 + x70*x46 + x71*x48) + x49*(x69*x50 - x70*x52 + x71*x53));
     f[3 * N + i] = -uhat3 + 0.5*(mu7 + uq3 + x0*(-n1*x72 + x23*x29 + x33*x20 + x37*x11) + x38*(n0*x72 + x40*x23 + x41*x20 + x42*x11) + x49*(x50*x23 - x52*x20 + x53*x11) + (-x30*x19 + x46*x20 + x47*x23 + x48*x11)*x43);
->>>>>>> 5b02bfb9
   });
 }
 
@@ -170,10 +162,7 @@
     if (ib == 1 )
         HdgFbouonly1(f, xdg, udg, odg, wdg, uhg, nlg, tau, uinf, param, time, modelnumber,
                         ng, nc, ncu, nd, ncx, nco, ncw, nc, ncu, nd);
-<<<<<<< HEAD
-=======
     else if (ib == 2 )
         HdgFbouonly2(f, xdg, udg, odg, wdg, uhg, nlg, tau, uinf, param, time, modelnumber,
                         ng, nc, ncu, nd, ncx, nco, ncw, nc, ncu, nd);
->>>>>>> 5b02bfb9
 }