from numpy import *
#from importlib import reload

def mkelemblocks(ne,ns):
    epsilon = 1e-3
<<<<<<< HEAD

    ns = min([ns,ne]);
=======
    
    #ns = min(ns,ne);
    if (ns>ne):
      ns = ne;

>>>>>>> 05bbb5ff
    nb = floor(ne/ns);  # number of blocks
    na = round(ne/nb); # number of elements per block
    nk = arange(1,ne+epsilon,na,dtype=int32);
    m = nk.size;
    if (m==1):
        nm = array([1, ne]).reshape(2,1);
    else:
        nm = zeros((2,m))
        nm[0,:] = nk;
        nm[1,:] = concatenate([nk[1:]-1, [ne]]);
        if ((nm[1,-1]-nm[0,-1]) < (na/2)):
            nm[1,-2] = nm[1,-1];
            nm = nm[:,0:-1]

    nb = nm.shape[1];
    while (min(nm[1,:]-nm[0,:])<(ns/2-1) or max(nm[1,:]-nm[0,:])>ns):
        nb = nb+1;
        na = round(ne/nb); # number of elements per block
        nk = arange(1,ne,na);
        m = nk.size;
        nm = zeros((2,m))
        nm[0,:] = nk;
        nm[1,:] = concatenate([nk[1:]-1, [ne]]);
        if (nm[1,-1]-nm[0,-1]) < (na/2):
            nm[1,-2] = nm[1,-1];
            nm = nm[:,0:-1]
    nb = nm.shape[1];

    if nm[1,-1]!=ne:
        error("something wrong");

    if max(nm[1,:]-nm[0,:])>ns:
        error("something wrong");

    if min(nm[1,:]-nm[0,:])<(ns/2-1):
        error("something wrong");

    return nm,nb<|MERGE_RESOLUTION|>--- conflicted
+++ resolved
@@ -3,16 +3,11 @@
 
 def mkelemblocks(ne,ns):
     epsilon = 1e-3
-<<<<<<< HEAD
-
-    ns = min([ns,ne]);
-=======
     
     #ns = min(ns,ne);
     if (ns>ne):
       ns = ne;
 
->>>>>>> 05bbb5ff
     nb = floor(ne/ns);  # number of blocks
     na = round(ne/nb); # number of elements per block
     nk = arange(1,ne+epsilon,na,dtype=int32);
